import jax.numpy as jnp
import scipy.optimize as scipy_opt

<<<<<<< HEAD
=======
import jax.numpy as np
import numpy as basenp
import scipy as sp
from scipy import optimize
>>>>>>> 714993b2

class Spectrum():
    
    def __init__(self, lambdas, multiplicities=None, kk=None):
        # assert len(jnp.unique(lambdas)) == len(lambdas)
        if multiplicities:
            assert len(multiplicities) == len(lambdas)
        else:
            multiplicities = jnp.ones(len(lambdas))
        if kk:
            assert len(kk) == len(lambdas)
        else:
            kk = list(range(len(lambdas)))
        
        lambdas, multiplicities = jnp.array(lambdas), jnp.array(multiplicities)
        
        sort_order = lambdas.argsort()[::-1]
        self.sort_order = sort_order
        self.n_levels = len(lambdas)
        self.lambdas = lambdas[sort_order]
        self.multiplicities = multiplicities[sort_order]
        self.kk = [kk[i] for i in sort_order]
        self.k_ind = {k:i for i,k in enumerate(self.kk)}
        self.len = self.multiplicities.sum()
        
    def get_mode_eigenlevel(self, k):
        return self.k_ind[k]
    
    def __len__(self):
        return self.len
    
    def __getitem__(self, index):
        return self.lambdas[index]


# compute eigenmode learnabilities
def get_eigenmode_learnabilities(spectrum, kappa):
    lambdas = spectrum.lambdas
    return lambdas / (lambdas + kappa)


# find kappa for a given eigensystem and n
<<<<<<< HEAD
def find_kappa(n, spectrum, ridge):
    mults = spectrum.multiplicities
    
    def lrn_sum(kappa):
        eigenlrns = get_eigenmode_learnabilities(spectrum, kappa)
        return (eigenlrns * mults).sum()
    
    kappa = scipy_opt.bisect(lambda kap: lrn_sum(kap) + ridge / (kap+1e-14) - n, 0, 1e10)
=======
def find_kappa(n, lambdas, mults=1, ridge=0):
    kappa = sp.optimize.bisect(lambda k: lrn_sum(k, lambdas, mults=mults) + ridge / k - n, 1e-10, 1e10)
>>>>>>> 714993b2
    return kappa


# compute pure-noise MSE \mathcal{E}_0
<<<<<<< HEAD
def get_overfitting_coefficient(eigenlearnabilities, n, mults):
    return n / (n - (eigenlearnabilities**2 * mults).sum())
=======
def noise_fitting_factor(n, lambdas, mults=1, ridge=0, kappa=None):
    lrns = eigenmode_learnabilities(n, lambdas, mults=mults, ridge=ridge, kappa=kappa)

    lrn2_sum = (lrns ** 2 * mults).sum()

    return n / (n - lrn2_sum)
>>>>>>> 714993b2


def theoretical_predictions(n, eigenlevel_coeffs, spectrum, ridge=0, noise_std=0):
    assert n > 0
    assert len(eigenlevel_coeffs) == spectrum.n_levels
    f = eigenlevel_coeffs
    mults = spectrum.multiplicities

    # compute lrns and e0
    kappa = find_kappa(n, spectrum, ridge)
    eigenlearnabilities = get_eigenmode_learnabilities(spectrum, kappa)
    e0 = get_overfitting_coefficient(eigenlearnabilities, n, mults)

    # compute learnability
    # f are the eigenlevel projection coeffs, so mults are already accounted for
    L = (f**2 * eigenlearnabilities).sum() / (f**2).sum()
    
    # compute mse
    test_mse = e0 * (((1-eigenlearnabilities)**2 * f**2).sum() + noise_std**2)cd D

    train_mse = (ridge / (n * kappa))**2 * test_mse
    
    return {
        "kappa": kappa,
        "learnability": L,
        "overfitting_coeff": e0,
        "train_mse": train_mse,
        "test_mse": test_mse,
        "eigenlearnabilities": eigenlearnabilities
    }<|MERGE_RESOLUTION|>--- conflicted
+++ resolved
@@ -1,13 +1,5 @@
 import jax.numpy as jnp
 import scipy.optimize as scipy_opt
-
-<<<<<<< HEAD
-=======
-import jax.numpy as np
-import numpy as basenp
-import scipy as sp
-from scipy import optimize
->>>>>>> 714993b2
 
 class Spectrum():
     
@@ -50,7 +42,6 @@
 
 
 # find kappa for a given eigensystem and n
-<<<<<<< HEAD
 def find_kappa(n, spectrum, ridge):
     mults = spectrum.multiplicities
     
@@ -59,25 +50,12 @@
         return (eigenlrns * mults).sum()
     
     kappa = scipy_opt.bisect(lambda kap: lrn_sum(kap) + ridge / (kap+1e-14) - n, 0, 1e10)
-=======
-def find_kappa(n, lambdas, mults=1, ridge=0):
-    kappa = sp.optimize.bisect(lambda k: lrn_sum(k, lambdas, mults=mults) + ridge / k - n, 1e-10, 1e10)
->>>>>>> 714993b2
     return kappa
 
 
 # compute pure-noise MSE \mathcal{E}_0
-<<<<<<< HEAD
 def get_overfitting_coefficient(eigenlearnabilities, n, mults):
     return n / (n - (eigenlearnabilities**2 * mults).sum())
-=======
-def noise_fitting_factor(n, lambdas, mults=1, ridge=0, kappa=None):
-    lrns = eigenmode_learnabilities(n, lambdas, mults=mults, ridge=ridge, kappa=kappa)
-
-    lrn2_sum = (lrns ** 2 * mults).sum()
-
-    return n / (n - lrn2_sum)
->>>>>>> 714993b2
 
 
 def theoretical_predictions(n, eigenlevel_coeffs, spectrum, ridge=0, noise_std=0):
